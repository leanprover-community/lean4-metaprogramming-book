--- conflicted
+++ resolved
@@ -325,12 +325,6 @@
 #check (⟨⟨1, sorry⟩⟩ : Fin 12) -- { val := 1, isLt := (_ : 1 < 12) } : Fin 12
 #check ⟨⟨1, sorry⟩⟩ -- type is not of the expected form ?_uniq.5991
 #check (⟨⟨0⟩⟩ : Nat) -- type doesn't have exactly one constructor
-<<<<<<< HEAD
-
--- I wanted to find an example for each type of error above.  I suggested one for
--- "exactly one constructor", but could not find one for "expected type must be known"
-=======
->>>>>>> e5c0628f
 ```
 
 As a final note, we can shorten the postponing act by using an additional
